use baseview::{Event, Window, WindowHandler, WindowSize, WindowScalePolicy};

struct OpenWindowExample;

impl WindowHandler for OpenWindowExample {
    type Message = ();

    fn on_frame(&mut self) {}

    fn on_event(&mut self, _window: &mut Window, event: Event) {
        match event {
            Event::Mouse(e) => println!("Mouse event: {:?}", e),
            Event::Keyboard(e) => println!("Keyboard event: {:?}", e),
            Event::Window(e) => println!("Window event: {:?}", e),
        }
    }

    fn on_message(&mut self, _window: &mut Window, _message: Self::Message) {}
}

fn main() {
    let window_open_options = baseview::WindowOpenOptions {
        title: "baseview".into(),
        size: WindowSize::MinMaxLogical {
            initial_size: baseview::Size::new(512.0, 512.0),
            min_size: baseview::Size::new(200.0, 200.0),
            max_size: baseview::Size::new(1024.0, 1024.0),
            keep_aspect: false,
        },
        scale: WindowScalePolicy::TrySystemScaleFactor,
        parent: baseview::Parent::None,
    };

<<<<<<< HEAD
    let (handle, _window_info) = Window::open::<MyProgram>(window_open_options).unwrap();
=======
    let handle = Window::open(window_open_options, |_| OpenWindowExample);
>>>>>>> e3171da6
    handle.app_run_blocking();
}<|MERGE_RESOLUTION|>--- conflicted
+++ resolved
@@ -31,10 +31,6 @@
         parent: baseview::Parent::None,
     };
 
-<<<<<<< HEAD
-    let (handle, _window_info) = Window::open::<MyProgram>(window_open_options).unwrap();
-=======
     let handle = Window::open(window_open_options, |_| OpenWindowExample);
->>>>>>> e3171da6
     handle.app_run_blocking();
 }