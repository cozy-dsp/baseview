[package]
name = "baseview"
version = "0.1.0"
<<<<<<< HEAD
authors = ["William Light <git@wrl.lhiaudio.com>", "Mirko Covizzi <mrkcvzz@gmail.com>"]
=======
authors = [
    "William Light <git@wrl.lhiaudio.com>",
    "Charles Saracco <crsaracco@gmail.com>"
]
>>>>>>> f045c99c
edition = "2018"

[dependencies]
[target.'cfg(target_os="linux")'.dependencies]
xcb = { version = "0.9", features = ["thread", "xlib_xcb", "dri2"] }

<<<<<<< HEAD
[dependencies]

[target.'cfg(windows)'.dependencies]
winapi = { version = "0.3.8", features = ["libloaderapi", "winuser", "windef", "minwindef", "guiddef", "combaseapi"] }
=======
# [target.'cfg(target_os="windows")'.dependencies]

# [target.'cfg(target_os="macos")'.dependencies]
>>>>>>> f045c99c
<|MERGE_RESOLUTION|>--- conflicted
+++ resolved
@@ -1,27 +1,19 @@
 [package]
 name = "baseview"
 version = "0.1.0"
-<<<<<<< HEAD
-authors = ["William Light <git@wrl.lhiaudio.com>", "Mirko Covizzi <mrkcvzz@gmail.com>"]
-=======
 authors = [
     "William Light <git@wrl.lhiaudio.com>",
-    "Charles Saracco <crsaracco@gmail.com>"
+    "Charles Saracco <crsaracco@gmail.com>",
+    "Mirko Covizzi <mrkcvzz@gmail.com>"
 ]
->>>>>>> f045c99c
 edition = "2018"
 
 [dependencies]
+
 [target.'cfg(target_os="linux")'.dependencies]
 xcb = { version = "0.9", features = ["thread", "xlib_xcb", "dri2"] }
 
-<<<<<<< HEAD
-[dependencies]
+[target.'cfg(target_os="windows")'.dependencies]
+winapi = { version = "0.3.8", features = ["libloaderapi", "winuser", "windef", "minwindef", "guiddef", "combaseapi"] }
 
-[target.'cfg(windows)'.dependencies]
-winapi = { version = "0.3.8", features = ["libloaderapi", "winuser", "windef", "minwindef", "guiddef", "combaseapi"] }
-=======
-# [target.'cfg(target_os="windows")'.dependencies]
-
-# [target.'cfg(target_os="macos")'.dependencies]
->>>>>>> f045c99c
+# [target.'cfg(target_os="macos")'.dependencies]