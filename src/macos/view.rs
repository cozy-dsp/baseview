use std::ffi::c_void;

use cocoa::appkit::{NSEvent, NSView, NSWindow};
use cocoa::base::{id, nil, BOOL, NO, YES};
use cocoa::foundation::{NSArray, NSPoint, NSRect, NSSize};

use objc::{
    class,
    declare::ClassDecl,
    msg_send,
    runtime::{Class, Object, Sel},
    sel, sel_impl,
};
use uuid::Uuid;

use crate::MouseEvent::{ButtonPressed, ButtonReleased};
use crate::{
    Event, EventStatus, MouseButton, MouseEvent, Point, ScrollDelta, Size, WindowEvent, WindowInfo,
    WindowOpenOptions,
};

use super::keyboard::make_modifiers;
use super::window::WindowState;

/// Name of the field used to store the `WindowState` pointer.
pub(super) const BASEVIEW_STATE_IVAR: &str = "baseview_state";

macro_rules! add_simple_mouse_class_method {
    ($class:ident, $sel:ident, $event:expr) => {
        #[allow(non_snake_case)]
        extern "C" fn $sel(this: &Object, _: Sel, _: id){
            let state: &mut WindowState = unsafe {
                WindowState::from_field(this)
            };

            state.trigger_event(Event::Mouse($event));
        }

        $class.add_method(
            sel!($sel:),
            $sel as extern "C" fn(&Object, Sel, id),
        );
    };
}

/// Similar to [add_simple_mouse_class_method!], but this creates its own event object for the
/// press/release event and adds the active modifier keys to that event.
macro_rules! add_mouse_button_class_method {
    ($class:ident, $sel:ident, $event_ty:ident, $button:expr) => {
        #[allow(non_snake_case)]
        extern "C" fn $sel(this: &Object, _: Sel, event: id){
            let state: &mut WindowState = unsafe {
                WindowState::from_field(this)
            };

            let modifiers = unsafe { NSEvent::modifierFlags(event) };

            state.trigger_event(Event::Mouse($event_ty {
                button: $button,
                modifiers: make_modifiers(modifiers),
            }));
        }

        $class.add_method(
            sel!($sel:),
            $sel as extern "C" fn(&Object, Sel, id),
        );
    };
}

macro_rules! add_simple_keyboard_class_method {
    ($class:ident, $sel:ident) => {
        #[allow(non_snake_case)]
        extern "C" fn $sel(this: &Object, _: Sel, event: id){
            let state: &mut WindowState = unsafe {
                WindowState::from_field(this)
            };

            if let Some(key_event) = state.process_native_key_event(event){
                let status = state.trigger_event(Event::Keyboard(key_event));

                if let EventStatus::Ignored = status {
                    unsafe {
                        let superclass = msg_send![this, superclass];

                        let () = msg_send![super(this, superclass), $sel:event];
                    }
                }
            }
        }

        $class.add_method(
            sel!($sel:),
            $sel as extern "C" fn(&Object, Sel, id),
        );
    };
}

pub(super) unsafe fn create_view(window_options: &WindowOpenOptions) -> id {
    let class = create_view_class();

    let view: id = msg_send![class, alloc];

    let size = window_options.size;

    view.initWithFrame_(NSRect::new(NSPoint::new(0., 0.), NSSize::new(size.width, size.height)));

    view
}

unsafe fn create_view_class() -> &'static Class {
    // Use unique class names so that there are no conflicts between different
    // instances. The class is deleted when the view is released. Previously,
    // the class was stored in a OnceCell after creation. This way, we didn't
    // have to recreate it each time a view was opened, but now we don't leave
    // any class definitions lying around when the plugin is closed.
    let class_name = format!("BaseviewNSView_{}", Uuid::new_v4().to_simple());
    let mut class = ClassDecl::new(&class_name, class!(NSView)).unwrap();

    class.add_method(
        sel!(acceptsFirstResponder),
        property_yes as extern "C" fn(&Object, Sel) -> BOOL,
    );
    class.add_method(sel!(isFlipped), property_yes as extern "C" fn(&Object, Sel) -> BOOL);
    class.add_method(
        sel!(preservesContentInLiveResize),
        property_no as extern "C" fn(&Object, Sel) -> BOOL,
    );
    class.add_method(
        sel!(acceptsFirstMouse:),
        accepts_first_mouse as extern "C" fn(&Object, Sel, id) -> BOOL,
    );

    class.add_method(sel!(release), release as extern "C" fn(&mut Object, Sel));
    class.add_method(sel!(dealloc), dealloc as extern "C" fn(&mut Object, Sel));
    class.add_method(
        sel!(viewWillMoveToWindow:),
        view_will_move_to_window as extern "C" fn(&Object, Sel, id),
    );
    class.add_method(
        sel!(updateTrackingAreas:),
        update_tracking_areas as extern "C" fn(&Object, Sel, id),
    );

    class.add_method(sel!(mouseMoved:), mouse_moved as extern "C" fn(&Object, Sel, id));
    class.add_method(sel!(mouseDragged:), mouse_moved as extern "C" fn(&Object, Sel, id));
    class.add_method(sel!(rightMouseDragged:), mouse_moved as extern "C" fn(&Object, Sel, id));
    class.add_method(sel!(otherMouseDragged:), mouse_moved as extern "C" fn(&Object, Sel, id));

    class.add_method(sel!(scrollWheel:), scroll_wheel as extern "C" fn(&Object, Sel, id));

    class.add_method(
        sel!(viewDidChangeBackingProperties:),
        view_did_change_backing_properties as extern "C" fn(&Object, Sel, id),
    );

    add_mouse_button_class_method!(class, mouseDown, ButtonPressed, MouseButton::Left);
    add_mouse_button_class_method!(class, mouseUp, ButtonReleased, MouseButton::Left);
    add_mouse_button_class_method!(class, rightMouseDown, ButtonPressed, MouseButton::Right);
    add_mouse_button_class_method!(class, rightMouseUp, ButtonReleased, MouseButton::Right);
    add_mouse_button_class_method!(class, otherMouseDown, ButtonPressed, MouseButton::Middle);
    add_mouse_button_class_method!(class, otherMouseUp, ButtonReleased, MouseButton::Middle);
    add_simple_mouse_class_method!(class, mouseEntered, MouseEvent::CursorEntered);
    add_simple_mouse_class_method!(class, mouseExited, MouseEvent::CursorLeft);

    add_simple_keyboard_class_method!(class, keyDown);
    add_simple_keyboard_class_method!(class, keyUp);
    add_simple_keyboard_class_method!(class, flagsChanged);

    class.add_ivar::<*mut c_void>(BASEVIEW_STATE_IVAR);

    class.register()
}

extern "C" fn property_yes(_this: &Object, _sel: Sel) -> BOOL {
    YES
}

extern "C" fn property_no(_this: &Object, _sel: Sel) -> BOOL {
    NO
}

extern "C" fn accepts_first_mouse(_this: &Object, _sel: Sel, _event: id) -> BOOL {
    YES
}

extern "C" fn release(this: &mut Object, _sel: Sel) {
    // Hack for breaking circular references. We store the value of retainCount
    // after build(), and then when retainCount drops back to that value, we
    // drop the WindowState, hoping that any circular references it holds back
    // to the NSView (e.g. wgpu surfaces) get released.
    //
    // This is definitely broken, since it can be thwarted by e.g. creating a
    // wgpu surface at some point after build() (which will mean the NSView
    // never gets dealloced) or dropping a wgpu surface at some point before
    // drop() (which will mean the WindowState gets dropped early).
    //
    // TODO: Find a better solution for circular references.

    unsafe {
        let retain_count: usize = msg_send![this, retainCount];

        let state_ptr: *mut c_void = *this.get_ivar(BASEVIEW_STATE_IVAR);

        if !state_ptr.is_null() {
            let retain_count_after_build = WindowState::from_field(this).retain_count_after_build;

            if retain_count <= retain_count_after_build {
                WindowState::stop_and_free(this);
            }
        }
    }

    unsafe {
        let superclass = msg_send![this, superclass];
        let () = msg_send![super(this, superclass), release];
    }
}

extern "C" fn dealloc(this: &mut Object, _sel: Sel) {
    unsafe {
        let class = msg_send![this, class];

        let superclass = msg_send![this, superclass];
        let () = msg_send![super(this, superclass), dealloc];

        // Delete class
        ::objc::runtime::objc_disposeClassPair(class);
    }
}

extern "C" fn view_did_change_backing_properties(this: &Object, _: Sel, _: id) {
    unsafe {
        let ns_window: *mut Object = msg_send![this, window];

        let scale_factor: f64 =
            if ns_window.is_null() { 1.0 } else { NSWindow::backingScaleFactor(ns_window) as f64 };

        let state: &mut WindowState = WindowState::from_field(this);

        let bounds: NSRect = msg_send![this, bounds];

        let window_info = WindowInfo::from_logical_size(
            Size::new(bounds.size.width, bounds.size.height),
            scale_factor,
        );

        state.trigger_event(Event::Window(WindowEvent::Resized(window_info)));
    }
}

/// Init/reinit tracking area
///
/// Info:
/// https://developer.apple.com/documentation/appkit/nstrackingarea
/// https://developer.apple.com/documentation/appkit/nstrackingarea/options
/// https://developer.apple.com/documentation/appkit/nstrackingareaoptions
unsafe fn reinit_tracking_area(this: &Object, tracking_area: *mut Object) {
    let options: usize = {
        let mouse_entered_and_exited = 0x01;
        let tracking_mouse_moved = 0x02;
        let tracking_cursor_update = 0x04;
        let tracking_active_in_active_app = 0x40;
        let tracking_in_visible_rect = 0x200;
        let tracking_enabled_during_mouse_drag = 0x400;

        mouse_entered_and_exited
            | tracking_mouse_moved
            | tracking_cursor_update
            | tracking_active_in_active_app
            | tracking_in_visible_rect
            | tracking_enabled_during_mouse_drag
    };

    let bounds: NSRect = msg_send![this, bounds];

    *tracking_area = msg_send![tracking_area,
        initWithRect:bounds
        options:options
        owner:this
        userInfo:nil
    ];
}

extern "C" fn view_will_move_to_window(this: &Object, _self: Sel, new_window: id) {
    unsafe {
        let tracking_areas: *mut Object = msg_send![this, trackingAreas];
        let tracking_area_count = NSArray::count(tracking_areas);

        let _: () = msg_send![class!(NSEvent), setMouseCoalescingEnabled: NO];

        if new_window == nil {
            if tracking_area_count != 0 {
                let tracking_area = NSArray::objectAtIndex(tracking_areas, 0);

                let _: () = msg_send![this, removeTrackingArea: tracking_area];
                let _: () = msg_send![tracking_area, release];
            }
        } else {
            if tracking_area_count == 0 {
                let class = Class::get("NSTrackingArea").unwrap();

                let tracking_area: *mut Object = msg_send![class, alloc];

                reinit_tracking_area(this, tracking_area);

                let _: () = msg_send![this, addTrackingArea: tracking_area];
            }

            let _: () = msg_send![new_window, setAcceptsMouseMovedEvents: YES];
            let _: () = msg_send![new_window, makeFirstResponder: this];
        }
    }

    unsafe {
        let superclass = msg_send![this, superclass];

        let () = msg_send![super(this, superclass), viewWillMoveToWindow: new_window];
    }
}

extern "C" fn update_tracking_areas(this: &Object, _self: Sel, _: id) {
    unsafe {
        let tracking_areas: *mut Object = msg_send![this, trackingAreas];
        let tracking_area = NSArray::objectAtIndex(tracking_areas, 0);

        reinit_tracking_area(this, tracking_area);
    }
}

extern "C" fn mouse_moved(this: &Object, _sel: Sel, event: id) {
    let state: &mut WindowState = unsafe { WindowState::from_field(this) };

    let point: NSPoint = unsafe {
        let point = NSEvent::locationInWindow(event);

        msg_send![this, convertPoint:point fromView:nil]
    };
    let modifiers = unsafe { NSEvent::modifierFlags(event) };

    let position = Point { x: point.x, y: point.y };

<<<<<<< HEAD
    state.trigger_event(Event::Mouse(MouseEvent::CursorMoved {
        position,
        modifiers: make_modifiers(modifiers),
    }));
=======
    state.trigger_event(Event::Mouse(MouseEvent::CursorMoved { position }));
}

extern "C" fn scroll_wheel(this: &Object, _: Sel, event: id) {
    let state: &mut WindowState = unsafe { WindowState::from_field(this) };

    let delta = unsafe {
        let x = NSEvent::scrollingDeltaX(event) as f32;
        let y = NSEvent::scrollingDeltaY(event) as f32;

        if NSEvent::hasPreciseScrollingDeltas(event) != NO {
            ScrollDelta::Pixels { x, y }
        } else {
            ScrollDelta::Lines { x, y }
        }
    };

    state.trigger_event(Event::Mouse(MouseEvent::WheelScrolled(delta)));
>>>>>>> 3dd255f2
}<|MERGE_RESOLUTION|>--- conflicted
+++ resolved
@@ -340,13 +340,10 @@
 
     let position = Point { x: point.x, y: point.y };
 
-<<<<<<< HEAD
     state.trigger_event(Event::Mouse(MouseEvent::CursorMoved {
         position,
         modifiers: make_modifiers(modifiers),
     }));
-=======
-    state.trigger_event(Event::Mouse(MouseEvent::CursorMoved { position }));
 }
 
 extern "C" fn scroll_wheel(this: &Object, _: Sel, event: id) {
@@ -364,5 +361,4 @@
     };
 
     state.trigger_event(Event::Mouse(MouseEvent::WheelScrolled(delta)));
->>>>>>> 3dd255f2
 }